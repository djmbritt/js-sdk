[package]
name = "timelock"
version = "0.1.0"
description = "Created with Anchor"
edition = "2018"

[lib]
crate-type = ["cdylib", "lib"]
name = "timelock"

[features]
no-entrypoint = []
no-idl = []
cpi = ["no-entrypoint"]
default = []

[dependencies]
anchor-lang = "0.19.0"
anchor-spl = "0.19.0"
<<<<<<< HEAD
streamflow-timelock = { git = "https://github.com/StreamFlow-Finance/timelock-crate", branch = "beta", features = ["no-entrypoint"] }
=======
streamflow-timelock = { git = "ssh://git@github.com/streamFlow-finance/protocol.git", branch = "dev", features = ["no-entrypoint"] }
>>>>>>> ee203184
# streamflow-timelock = "0.3.0"
<|MERGE_RESOLUTION|>--- conflicted
+++ resolved
@@ -17,9 +17,5 @@
 [dependencies]
 anchor-lang = "0.19.0"
 anchor-spl = "0.19.0"
-<<<<<<< HEAD
-streamflow-timelock = { git = "https://github.com/StreamFlow-Finance/timelock-crate", branch = "beta", features = ["no-entrypoint"] }
-=======
 streamflow-timelock = { git = "ssh://git@github.com/streamFlow-finance/protocol.git", branch = "dev", features = ["no-entrypoint"] }
->>>>>>> ee203184
 # streamflow-timelock = "0.3.0"
