Docs: https://streamflow.finance/js-sdk/

# Streamflow

Streamflow is a token distribution platform powered by a streaming payments' protocol.

There are several ways to use **Streamflow**:

- **(easiest) [app.streamflow.finance](https://app.streamflow.finance?utm_medium=github.com&utm_source=referral&utm_campaign=js-sdk-repo)** (React application that uses JS SDK directly)
- **[JS SDK](https://github.com/streamflow-finance/js-sdk)** to interact with the protocol => [NPM package](https://www.npmjs.com/package/@streamflow/stream)
- **[Rust SDK](https://github.com/streamflow-finance/rust-sdk)** to integrate within a Solana program => [Rust Crate](https://docs.rs/streamflow-sdk/)


**Security audit passed ✅**

Protocol audit available [here](https://github.com/streamflow-finance/rust-sdk/blob/main/protocol_audit.pdf).

<<<<<<< HEAD
## JS SDK to interact with Streamflow protocol.

This package allows you to `create`, `createMultiple`, `withdraw`, `cancel`, `topup` and `transfer` SPL token stream.
=======
Partner oracle audit available here [here](https://github.com/streamflow-finance/rust-sdk/blob/main/partner_oracle_audit.pdf).

## JS SDK

This SDK allows you to `create`, `withdraw`, `cancel`, `topup` and `transfer` SPL token stream.
>>>>>>> 068293c9

You can also `getOne` stream and `get` multiple streams.

---

### Installation

<<<<<<< HEAD
=======
`npm i @streamflow/stream @solana/web3.js @project-serum/anchor`

>>>>>>> 068293c9
> _Anchor is needed for the `Wallet` type. We plan on removing this dependency in upcoming releases._

`bn.js` library is used for handling big numbers.

<<<<<<< HEAD
## Import SDK
=======
```javascript
import { Connection } from "@solana/web3.js";
import { Wallet } from "@project-serum/anchor/src/provider";
import BN from "bn.js";
```

### Usage

#### Imports
>>>>>>> 068293c9

Most common imports:

```javascript
import {
  StreamClient, 
  Stream,
  CreateParams,
  CreateMultiParams,
  WithdrawParams,
  TransferParams,
  TopupParams,
  CancelParams,
  GetAllParams,
  StreamDirection,
  StreamType,
  Cluster,
  TxResponse,
  CreateResponse,
} from "@streamflow/stream";
```

_Check the SDK for other types and utility functions._

<<<<<<< HEAD
## Create StreamClient instance

Before creating and manipulating streams StreamClient instance must be created. 
All streams functions are methods on this instance.
```
import {StreamClient} from '@streamflow/stream';

const StreamClient = new StreamClient("https://streamflow.rpcpool.com/8527ad85d20c2f0e6c37b026cab0", Cluster.Mainnet, "confirmed");
```

## Create stream
=======
#### Create stream
>>>>>>> 068293c9

```javascript
const createStreamParams = {
  sender: wallet, // Wallet/Keypair signing the transaction, creating and sending the stream.
  recipient: "4ih00075bKjVg000000tLdk4w42NyG3Mv0000dc0M00", // Solana recipient address.
  mint: "DNw99999M7e24g99999999WJirKeZ5fQc6KY999999gK", // SPL Token mint.
  start: 1643363040, // Timestamp (in seconds) when the stream/token vesting starts.
  depositedAmount: new BN(1000000000000), // Deposited amount of tokens (using smallest denomination).
  period: 1, // Time step (period) in seconds per which the unlocking occurs.
  cliff: 1643363160, // Vesting contract "cliff" timestamp in seconds.
  cliffAmount: new BN(100000000000), // Amount (smallest denomination) unlocked at the "cliff" timestamp.
  amountPerPeriod: new BN(5000000000), // Release rate: how many tokens are unlocked per each period.
  name: "Transfer to Jane Doe.", // The stream name or subject.
  canTopup: false, // setting to FALSE will effectively create a vesting contract.
  cancelableBySender: true, // Whether or not sender can cancel the stream.
  cancelableByRecipient: false, // Whether or not recipient can cancel the stream.
<<<<<<< HEAD
  transferableBySender: true, // Whether or not sender can transfer the stream.
  transferableByRecipient: false, // Whether or not recipient can transfer the stream.
  automaticWithdrawal: false, // Whether or not a 3rd party can initiate withdraw in the name of recipient (currently not used, set it to FALSE).
  partner: null, //  (optional) Partner's wallet address (string | null).
=======
  transferableBySender: true, // Whether or not sender can transfer the stream to the new recipient.
  transferableByRecipient: false, // Whether or not recipient can transfer the stream to the new recipient.
  automaticWithdrawal: true, // [WIP] Whether or not a 3rd party (e.g. cron job, "cranker") can initiate a token withdraw/transfer.
  withdrawalFrequency: 10, // [WIP] Relevant when automatic withdrawal is enabled. If greater than 0 our withdrawor will take care of withdrawals. If equal to 0 our withdrawor will skip, but everyone else can initiate withdrawals.
  partner: "AAAAA075bKjVg000000tLdk4w42NyG3Mv0000dc0M00", // (optional) Partner's wallet address (string).
  cluster: Cluster.Mainnet, // (optional) Cluster (default is Cluster.Mainnet).
>>>>>>> 068293c9
};

try {
  const { ixs, tx, metadata } = await StreamClient.create(createStreamParams);
} catch (exception) {
  // handle exception
}
```

## Create multiple streams at once

```javascript
const recipientsData = [
  { 
    recipient: "4ih00075bKjVg000000tLdk4w42NyG3Mv0000dc0M00", // Solana recipient address.
    depositedAmount:"new BN(1000000000000)", // Deposited amount of tokens (in the smallest units).
    name: "January Payroll", // The stream name/subject.
  }
];

const createMultiStreamsParams = {
  sender: wallet, // Wallet/Keypair signing the transaction, creating and sending the stream.
  recipientsData, // Array of Solana recipient address.
  mint: "DNw99999M7e24g99999999WJirKeZ5fQc6KY999999gK", // SPL Token mint.
  start: 1643363040, // Timestamp (in seconds) when the stream/token vesting starts.
  period: 1, // Time step (period) in seconds per which the unlocking occurs.
  cliff: 1643363160, // Vesting contract "cliff" timestamp in seconds.
  cliffAmount: new BN(100000000000), // Amount unlocked at the "cliff" timestamp.
  amountPerPeriod: new BN(5000000000), // Release rate: how many tokens are unlocked per each period.
  canTopup: true, // setting to FALSE will effectively create a vesting contract.
  cancelableBySender: true, // Whether or not sender can cancel the stream.
  cancelableByRecipient: false, // Whether or not recipient can cancel the stream.
  transferableBySender: true, // Whether or not sender can transfer the stream.
  transferableByRecipient: false, // Whether or not recipient can transfer the stream.
  automaticWithdrawal: false, // Whether or not a 3rd party can initiate withdraw in the name of recipient (currently not used, set it to FALSE).
  partner: null, //  (optional) Partner's wallet address (string | null).
};

try {
  const { txs } = await StreamClient.createMultiple(createMultiStreamsParams);
} catch (exception) {
  // handle exception
}
```

\_Disclaimer: Support for scheduled, automatic token withdrawals/transfers is under development and scheduled to launch in Q1. Once launched, it will be enabled retroactively for all streams that have `automaticWithdrawal` set to `true`.

Please note that transaction fees for the scheduled transfers are paid upfront by the stream creator (sender).\_

#### Withdraw from stream

```javascript
const withdrawStreamParams = {
  invoker: wallet, // Wallet/Keypair signing the transaction.
  id: "AAAAyotqTZZMAAAAmsD1JAgksT8NVAAAASfrGB5RAAAA", // Identifier of a stream to be withdrawn from.
  amount: new BN(100000000000), // Requested amount to withdraw. If stream is completed, the whole amount will be withdrawn.
};

try {
  const { ixs, tx } = await StreamClient.withdraw(withdrawStreamParams);
} catch (exception) {
  // handle exception
}
```

#### Topup stream

```javascript
const topupStreamParams = {
  invoker: wallet, // Wallet/Keypair signing the transaction.
  id: "AAAAyotqTZZMAAAAmsD1JAgksT8NVAAAASfrGB5RAAAA", // Identifier of a stream to be topped up.
  amount: new BN(100000000000), // Specified amount to topup (increases deposited amount).
};

try {
  const { ixs, tx } = await StreamClient.topup(topupStreamParams);
} catch (exception) {
  // handle exception
}
```

#### Transfer stream to another recipient

```javascript
const data = {
  invoker: wallet, // Wallet/Keypair signing the transaction.
  id: "AAAAyotqTZZMAAAAmsD1JAgksT8NVAAAASfrGB5RAAAA",
  recipientId: "99h00075bKjVg000000tLdk4w42NyG3Mv0000dc0M99", // Identifier of a stream to be transferred.
};

try {
  const { tx } = await StreamClient.transfer(data);
} catch (exception) {
  // handle exception
}
```

#### Cancel stream

```javascript
const cancelStreamParams = {
  invoker: wallet, // Wallet/Keypair signing the transaction.
  id: "AAAAyotqTZZMAAAAmsD1JAgksT8NVAAAASfrGB5RAAAA", // Identifier of a stream to be canceled.
};

try {
  const { ixs, tx } = await StreamClient.cancel(cancelStreamParams);
} catch (exception) {
  // handle exception
}
```

#### Get one stream by its ID

```javascript
try {
  const stream = await StreamClient.getOne("AAAAyotqTZZMAAAAmsD1JAgksT8NVAAAASfrGB5RAAAA"); // Identifier of a stream that is fetched.
} catch (exception) {
  // handle exception
}
```

#### Get multiple streams for a specific wallet address

```javascript
try {
  const streams = StreamClient.get({
    wallet: wallet, // Wallet signing the transaction.
    type: StreamType.All, // (optional) Type, default is StreamType.All
    direction: StreamDirection.All, // (optional) Direction, default is StreamDirection.All)
  });
} catch (exception) {
  // handle exception
}
```

## Additional notes

<<<<<<< HEAD
#### Default import `import Stream from '@streamflow/stream'` is an import of older SDK version that uses Anchor and doesn't support raw instructions, nor multi streams creation.

#### All BN amounts are denominated in their smallest units.

E.g, if the amount is 1 SOL than this amount in lamports is 1000 \* 10^9 = 1_000_000_000.
=======
Streamflow protocol program ID (devnet): `HqDGZjaVRXJ9MGRQEw7qDc2rAr6iH1n1kAQdCZaCMfMZ`
<br>
Streamflow protocol program ID (mainnet): `strmRqUCoQUgGUan5YhzUZa6KqdzwX5L6FpUxfmKg5m`

**All BN amounts are denominated in their smallest units.**

E.g, if the amount is 1 SOL than this amount in lamports is `1000 \* 10^9 = 1_000_000_000.`

>>>>>>> 068293c9
And `new BN(1_000_000_000)` is used.

Use `getBN` and `getNumberFromBN` utility functions for conversions between `BN` and `Number` types.

**Streamflow Community** (free and open source version, with a limited feature set) is available [here](https://github.com/streamflow-finance/js-sdk/tree/community).

WAGMI.<|MERGE_RESOLUTION|>--- conflicted
+++ resolved
@@ -10,22 +10,14 @@
 - **[JS SDK](https://github.com/streamflow-finance/js-sdk)** to interact with the protocol => [NPM package](https://www.npmjs.com/package/@streamflow/stream)
 - **[Rust SDK](https://github.com/streamflow-finance/rust-sdk)** to integrate within a Solana program => [Rust Crate](https://docs.rs/streamflow-sdk/)
 
-
 **Security audit passed ✅**
 
 Protocol audit available [here](https://github.com/streamflow-finance/rust-sdk/blob/main/protocol_audit.pdf).
-
-<<<<<<< HEAD
+Partner oracle audit available here [here](https://github.com/streamflow-finance/rust-sdk/blob/main/partner_oracle_audit.pdf).
+
 ## JS SDK to interact with Streamflow protocol.
 
 This package allows you to `create`, `createMultiple`, `withdraw`, `cancel`, `topup` and `transfer` SPL token stream.
-=======
-Partner oracle audit available here [here](https://github.com/streamflow-finance/rust-sdk/blob/main/partner_oracle_audit.pdf).
-
-## JS SDK
-
-This SDK allows you to `create`, `withdraw`, `cancel`, `topup` and `transfer` SPL token stream.
->>>>>>> 068293c9
 
 You can also `getOne` stream and `get` multiple streams.
 
@@ -33,34 +25,19 @@
 
 ### Installation
 
-<<<<<<< HEAD
-=======
 `npm i @streamflow/stream @solana/web3.js @project-serum/anchor`
 
->>>>>>> 068293c9
 > _Anchor is needed for the `Wallet` type. We plan on removing this dependency in upcoming releases._
 
 `bn.js` library is used for handling big numbers.
 
-<<<<<<< HEAD
 ## Import SDK
-=======
-```javascript
-import { Connection } from "@solana/web3.js";
-import { Wallet } from "@project-serum/anchor/src/provider";
-import BN from "bn.js";
-```
-
-### Usage
-
-#### Imports
->>>>>>> 068293c9
 
 Most common imports:
 
 ```javascript
 import {
-  StreamClient, 
+  StreamClient,
   Stream,
   CreateParams,
   CreateMultiParams,
@@ -79,11 +56,11 @@
 
 _Check the SDK for other types and utility functions._
 
-<<<<<<< HEAD
 ## Create StreamClient instance
 
-Before creating and manipulating streams StreamClient instance must be created. 
+Before creating and manipulating streams StreamClient instance must be created.
 All streams functions are methods on this instance.
+
 ```
 import {StreamClient} from '@streamflow/stream';
 
@@ -91,9 +68,6 @@
 ```
 
 ## Create stream
-=======
-#### Create stream
->>>>>>> 068293c9
 
 ```javascript
 const createStreamParams = {
@@ -110,19 +84,11 @@
   canTopup: false, // setting to FALSE will effectively create a vesting contract.
   cancelableBySender: true, // Whether or not sender can cancel the stream.
   cancelableByRecipient: false, // Whether or not recipient can cancel the stream.
-<<<<<<< HEAD
   transferableBySender: true, // Whether or not sender can transfer the stream.
   transferableByRecipient: false, // Whether or not recipient can transfer the stream.
-  automaticWithdrawal: false, // Whether or not a 3rd party can initiate withdraw in the name of recipient (currently not used, set it to FALSE).
-  partner: null, //  (optional) Partner's wallet address (string | null).
-=======
-  transferableBySender: true, // Whether or not sender can transfer the stream to the new recipient.
-  transferableByRecipient: false, // Whether or not recipient can transfer the stream to the new recipient.
   automaticWithdrawal: true, // [WIP] Whether or not a 3rd party (e.g. cron job, "cranker") can initiate a token withdraw/transfer.
   withdrawalFrequency: 10, // [WIP] Relevant when automatic withdrawal is enabled. If greater than 0 our withdrawor will take care of withdrawals. If equal to 0 our withdrawor will skip, but everyone else can initiate withdrawals.
-  partner: "AAAAA075bKjVg000000tLdk4w42NyG3Mv0000dc0M00", // (optional) Partner's wallet address (string).
-  cluster: Cluster.Mainnet, // (optional) Cluster (default is Cluster.Mainnet).
->>>>>>> 068293c9
+  partner: null, //  (optional) Partner's wallet address (string | null).
 };
 
 try {
@@ -136,11 +102,11 @@
 
 ```javascript
 const recipientsData = [
-  { 
+  {
     recipient: "4ih00075bKjVg000000tLdk4w42NyG3Mv0000dc0M00", // Solana recipient address.
-    depositedAmount:"new BN(1000000000000)", // Deposited amount of tokens (in the smallest units).
+    depositedAmount: "new BN(1000000000000)", // Deposited amount of tokens (in the smallest units).
     name: "January Payroll", // The stream name/subject.
-  }
+  },
 ];
 
 const createMultiStreamsParams = {
@@ -239,7 +205,9 @@
 
 ```javascript
 try {
-  const stream = await StreamClient.getOne("AAAAyotqTZZMAAAAmsD1JAgksT8NVAAAASfrGB5RAAAA"); // Identifier of a stream that is fetched.
+  const stream = await StreamClient.getOne(
+    "AAAAyotqTZZMAAAAmsD1JAgksT8NVAAAASfrGB5RAAAA"
+  ); // Identifier of a stream that is fetched.
 } catch (exception) {
   // handle exception
 }
@@ -261,14 +229,8 @@
 
 ## Additional notes
 
-<<<<<<< HEAD
-#### Default import `import Stream from '@streamflow/stream'` is an import of older SDK version that uses Anchor and doesn't support raw instructions, nor multi streams creation.
-
-#### All BN amounts are denominated in their smallest units.
-
-E.g, if the amount is 1 SOL than this amount in lamports is 1000 \* 10^9 = 1_000_000_000.
-=======
-Streamflow protocol program ID (devnet): `HqDGZjaVRXJ9MGRQEw7qDc2rAr6iH1n1kAQdCZaCMfMZ`
+**Default import `import Stream from '@streamflow/stream'` is an import of older SDK version that uses Anchor and doesn't support raw instructions, nor multi streams creation.**
+
 <br>
 Streamflow protocol program ID (mainnet): `strmRqUCoQUgGUan5YhzUZa6KqdzwX5L6FpUxfmKg5m`
 
@@ -276,7 +238,6 @@
 
 E.g, if the amount is 1 SOL than this amount in lamports is `1000 \* 10^9 = 1_000_000_000.`
 
->>>>>>> 068293c9
 And `new BN(1_000_000_000)` is used.
 
 Use `getBN` and `getNumberFromBN` utility functions for conversions between `BN` and `Number` types.
