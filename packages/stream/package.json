--- conflicted
+++ resolved
@@ -1,10 +1,6 @@
 {
   "name": "@streamflow/stream",
-<<<<<<< HEAD
-  "version": "2.0.2-test.11",
-=======
-  "version": "2.2.2",
->>>>>>> 068293c9
+  "version": "3.0.0",
   "description": "JavaScript SDK to interact with Streamflow protocol.",
   "main": "dist/index.js",
   "homepage": "https://github.com/streamflow-finance/js-sdk/",
